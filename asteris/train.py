--- conflicted
+++ resolved
@@ -14,12 +14,8 @@
 from torch.optim import lr_scheduler
 from torch.autograd import Variable
 from torch.utils.data import DataLoader
-<<<<<<< HEAD
-from .data_process import trainset 
-=======
 from .data_process import trainset
 from .data_process import filter_samples
->>>>>>> 124ec592
 
 class training_class():
     """
